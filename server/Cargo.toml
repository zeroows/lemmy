--- conflicted
+++ resolved
@@ -8,13 +8,8 @@
 diesel = { version = "1.4.2", features = ["postgres","chrono", "r2d2", "64-column-tables"] }
 diesel_migrations = "1.4.0"
 dotenv = "0.15.0"
-<<<<<<< HEAD
-bcrypt = "0.6.1"
-activitystreams = "0.5.0-alpha.15"
-=======
 activitystreams = "0.5.0-alpha.16"
 bcrypt = "0.6.2"
->>>>>>> 9197b39e
 chrono = { version = "0.4.7", features = ["serde"] }
 failure = "0.1.5"
 serde_json = { version = "1.0.48", features = ["preserve_order"]}
