pub mod activities;
pub mod comment;
pub mod community;
pub mod community_inbox;
pub mod fetcher;
pub mod post;
pub mod shared_inbox;
pub mod signatures;
pub mod user;
pub mod user_inbox;

use activitystreams::{
  activity::{Accept, Create, Dislike, Follow, Like, Update},
  actor::{properties::ApActorProperties, Actor, Group, Person},
  collection::UnorderedCollection,
  context,
  endpoint::EndpointProperties,
  ext::{Ext, Extensible, Extension},
  object::{properties::ObjectProperties, Note, Page},
  public, BaseBox,
};
use actix_web::body::Body;
use actix_web::web::Path;
use actix_web::{web, HttpRequest, HttpResponse, Result};
use diesel::result::Error::NotFound;
use diesel::PgConnection;
use failure::Error;
use failure::_core::fmt::Debug;
use http::request::Builder;
use http_signature_normalization::Config;
use isahc::prelude::*;
use itertools::Itertools;
use log::debug;
use openssl::hash::MessageDigest;
use openssl::sign::{Signer, Verifier};
use openssl::{pkey::PKey, rsa::Rsa};
use serde::{Deserialize, Serialize};
use std::collections::BTreeMap;
use std::time::Duration;
use url::Url;

use crate::api::comment::CommentResponse;
use crate::api::post::PostResponse;
use crate::api::site::SearchResponse;
<<<<<<< HEAD
use crate::db::comment::{Comment, CommentForm, CommentLike, CommentLikeForm};
=======
use crate::db::activity;
use crate::db::comment::{Comment, CommentForm};
>>>>>>> b60c7bba
use crate::db::comment_view::CommentView;
use crate::db::community::{Community, CommunityFollower, CommunityFollowerForm, CommunityForm};
use crate::db::community_view::{CommunityFollowerView, CommunityView};
use crate::db::post::{Post, PostForm, PostLike, PostLikeForm};
use crate::db::post_view::PostView;
use crate::db::user::{UserForm, User_};
use crate::db::user_view::UserView;
use crate::db::{activity, Crud, Followable, Likeable, SearchType};
use crate::routes::nodeinfo::{NodeInfo, NodeInfoWellKnown};
use crate::routes::{ChatServerParam, DbPoolParam};
use crate::websocket::{
  server::{SendComment, SendPost},
  UserOperation,
};
use crate::{convert_datetime, naive_now, Settings};

use activities::{populate_object_props, send_activity};
use fetcher::{get_or_fetch_and_upsert_remote_community, get_or_fetch_and_upsert_remote_user};
use signatures::verify;
use signatures::{sign, PublicKey, PublicKeyExtension};

type GroupExt = Ext<Ext<Group, ApActorProperties>, PublicKeyExtension>;
type PersonExt = Ext<Ext<Person, ApActorProperties>, PublicKeyExtension>;

pub static APUB_JSON_CONTENT_TYPE: &str = "application/activity+json";

pub enum EndpointType {
  Community,
  User,
  Post,
  Comment,
}

/// Convert the data to json and turn it into an HTTP Response with the correct ActivityPub
/// headers.
fn create_apub_response<T>(data: &T) -> HttpResponse<Body>
where
  T: Serialize,
{
  HttpResponse::Ok()
    .content_type(APUB_JSON_CONTENT_TYPE)
    .json(data)
}

/// Generates the ActivityPub ID for a given object type and name.
///
/// TODO: we will probably need to change apub endpoint urls so that html and activity+json content
///       types are handled at the same endpoint, so that you can copy the url into mastodon search
///       and have it fetch the object.
pub fn make_apub_endpoint(endpoint_type: EndpointType, name: &str) -> Url {
  let point = match endpoint_type {
    EndpointType::Community => "c",
    EndpointType::User => "u",
    EndpointType::Post => "post",
    // TODO I have to change this else my update advanced_migrations crashes the
    // server if a comment exists.
    EndpointType::Comment => "comment",
  };

  Url::parse(&format!(
    "{}://{}/{}/{}",
    get_apub_protocol_string(),
    Settings::get().hostname,
    point,
    name
  ))
  .unwrap()
}

pub fn get_apub_protocol_string() -> &'static str {
  if Settings::get().federation.tls_enabled {
    "https"
  } else {
    "http"
  }
}

// Checks if the ID has a valid format, correct scheme, and is in the whitelist.
fn is_apub_id_valid(apub_id: &Url) -> bool {
  if apub_id.scheme() != get_apub_protocol_string() {
    return false;
  }

  let whitelist: Vec<String> = Settings::get()
    .federation
    .instance_whitelist
    .split(',')
    .map(|d| d.to_string())
    .collect();
  match apub_id.domain() {
    Some(d) => whitelist.contains(&d.to_owned()),
    None => false,
  }
}

// TODO Not sure good names for these
pub trait ToApub {
  type Response;
  fn to_apub(&self, conn: &PgConnection) -> Result<Self::Response, Error>;
}

pub trait FromApub {
  type ApubType;
  fn from_apub(apub: &Self::ApubType, conn: &PgConnection) -> Result<Self, Error>
  where
    Self: Sized;
}

pub trait ApubObjectType {
  fn send_create(&self, creator: &User_, conn: &PgConnection) -> Result<(), Error>;
  fn send_update(&self, creator: &User_, conn: &PgConnection) -> Result<(), Error>;
}

pub trait ApubLikeableType {
  fn send_like(&self, creator: &User_, conn: &PgConnection) -> Result<(), Error>;
  fn send_dislike(&self, creator: &User_, conn: &PgConnection) -> Result<(), Error>;
}

pub fn get_shared_inbox(actor_id: &str) -> String {
  let url = Url::parse(actor_id).unwrap();
  format!(
    "{}://{}{}/inbox",
    &url.scheme(),
    &url.host_str().unwrap(),
    if let Some(port) = url.port() {
      format!(":{}", port)
    } else {
      "".to_string()
    },
  )
}

pub trait ActorType {
  fn actor_id(&self) -> String;

  fn public_key(&self) -> String;

  // These two have default impls, since currently a community can't follow anything,
  // and a user can't be followed (yet)
  #[allow(unused_variables)]
  fn send_follow(&self, follow_actor_id: &str, conn: &PgConnection) -> Result<(), Error> {
<<<<<<< HEAD
    Ok(())
=======
    Err(format_err!("Follow not implemented."))
>>>>>>> b60c7bba
  }

  #[allow(unused_variables)]
  fn send_accept_follow(&self, follow: &Follow, conn: &PgConnection) -> Result<(), Error> {
<<<<<<< HEAD
    Ok(())
=======
    Err(format_err!("Accept not implemented."))
>>>>>>> b60c7bba
  }

  // TODO default because there is no user following yet.
  #[allow(unused_variables)]
  /// For a given community, returns the inboxes of all followers.
  fn get_follower_inboxes(&self, conn: &PgConnection) -> Result<Vec<String>, Error> {
    Ok(vec![])
  }

  // TODO move these to the db rows
  fn get_inbox_url(&self) -> String {
    format!("{}/inbox", &self.actor_id())
  }

  fn get_shared_inbox_url(&self) -> String {
    get_shared_inbox(&self.actor_id())
  }

  fn get_outbox_url(&self) -> String {
    format!("{}/outbox", &self.actor_id())
  }

  fn get_followers_url(&self) -> String {
    format!("{}/followers", &self.actor_id())
  }

  fn get_following_url(&self) -> String {
    format!("{}/following", &self.actor_id())
  }

  fn get_liked_url(&self) -> String {
    format!("{}/liked", &self.actor_id())
  }

  fn get_public_key_ext(&self) -> PublicKeyExtension {
    PublicKey {
      id: format!("{}#main-key", self.actor_id()),
      owner: self.actor_id(),
      public_key_pem: self.public_key(),
    }
    .to_ext()
  }
}<|MERGE_RESOLUTION|>--- conflicted
+++ resolved
@@ -42,12 +42,7 @@
 use crate::api::comment::CommentResponse;
 use crate::api::post::PostResponse;
 use crate::api::site::SearchResponse;
-<<<<<<< HEAD
 use crate::db::comment::{Comment, CommentForm, CommentLike, CommentLikeForm};
-=======
-use crate::db::activity;
-use crate::db::comment::{Comment, CommentForm};
->>>>>>> b60c7bba
 use crate::db::comment_view::CommentView;
 use crate::db::community::{Community, CommunityFollower, CommunityFollowerForm, CommunityForm};
 use crate::db::community_view::{CommunityFollowerView, CommunityView};
@@ -189,20 +184,12 @@
   // and a user can't be followed (yet)
   #[allow(unused_variables)]
   fn send_follow(&self, follow_actor_id: &str, conn: &PgConnection) -> Result<(), Error> {
-<<<<<<< HEAD
-    Ok(())
-=======
     Err(format_err!("Follow not implemented."))
->>>>>>> b60c7bba
   }
 
   #[allow(unused_variables)]
   fn send_accept_follow(&self, follow: &Follow, conn: &PgConnection) -> Result<(), Error> {
-<<<<<<< HEAD
-    Ok(())
-=======
     Err(format_err!("Accept not implemented."))
->>>>>>> b60c7bba
   }
 
   // TODO default because there is no user following yet.
