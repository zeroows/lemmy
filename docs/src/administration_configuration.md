--- conflicted
+++ resolved
@@ -1,13 +1,9 @@
 # Configuration
 
-<<<<<<< HEAD
-The configuration is based on the file [defaults.hjson](https://raw.githubusercontent.com/LemmyNet/lemmy/master/server/config/defaults.hjson). This file also contains documentation for all the available options. To override the defaults, you can copy the options you want to change into your local `config.hjson` file. 
-=======
 The configuration is based on the file
 [defaults.hjson](https://yerbamate.dev/LemmyNet/lemmy/src/branch/master/server/config/defaults.hjson).
 This file also contains documentation for all the available options. To override the defaults, you
 can copy the options you want to change into your local `config.hjson` file.
->>>>>>> 0c89de80
 
 Additionally, you can override any config files with environment variables. These have the same
 name as the config options, and are prefixed with `LEMMY_`. For example, you can override the
