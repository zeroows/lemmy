use crate::Perform;
use actix_web::web::Data;
use anyhow::Context;
use lemmy_api_common::{
  blocking,
  build_federated_instances,
  get_local_user_settings_view_from_jwt,
  get_local_user_view_from_jwt,
  get_local_user_view_from_jwt_opt,
  is_admin,
  site::*,
  user_show_bot_accounts,
  user_show_nsfw,
  user_show_read_posts,
};
use lemmy_apub::fetcher::search::search_by_apub_id;
use lemmy_db_queries::{
  from_opt_str_to_opt_enum,
  source::site::Site_,
  Crud,
  ListingType,
  SearchType,
  SortType,
};
use lemmy_db_schema::source::{moderator::*, site::Site};
use lemmy_db_views::{
  comment_view::CommentQueryBuilder,
  post_view::PostQueryBuilder,
  site_view::SiteView,
};
use lemmy_db_views_actor::{
  community_view::CommunityQueryBuilder,
  person_view::{PersonQueryBuilder, PersonViewSafe},
};
use lemmy_db_views_moderator::{
  mod_add_community_view::ModAddCommunityView,
  mod_add_view::ModAddView,
  mod_ban_from_community_view::ModBanFromCommunityView,
  mod_ban_view::ModBanView,
  mod_lock_post_view::ModLockPostView,
  mod_remove_comment_view::ModRemoveCommentView,
  mod_remove_community_view::ModRemoveCommunityView,
  mod_remove_post_view::ModRemovePostView,
  mod_sticky_post_view::ModStickyPostView,
};
use lemmy_utils::{
  location_info,
  settings::structs::Settings,
  version,
  ApiError,
  ConnectionId,
  LemmyError,
};
use lemmy_websocket::LemmyContext;
use log::debug;

#[async_trait::async_trait(?Send)]
impl Perform for GetModlog {
  type Response = GetModlogResponse;

  async fn perform(
    &self,
    context: &Data<LemmyContext>,
    _websocket_id: Option<ConnectionId>,
  ) -> Result<GetModlogResponse, LemmyError> {
    let data: &GetModlog = &self;

    let community_id = data.community_id;
    let mod_person_id = data.mod_person_id;
    let page = data.page;
    let limit = data.limit;
    let removed_posts = blocking(context.pool(), move |conn| {
      ModRemovePostView::list(conn, community_id, mod_person_id, page, limit)
    })
    .await??;

    let locked_posts = blocking(context.pool(), move |conn| {
      ModLockPostView::list(conn, community_id, mod_person_id, page, limit)
    })
    .await??;

    let stickied_posts = blocking(context.pool(), move |conn| {
      ModStickyPostView::list(conn, community_id, mod_person_id, page, limit)
    })
    .await??;

    let removed_comments = blocking(context.pool(), move |conn| {
      ModRemoveCommentView::list(conn, community_id, mod_person_id, page, limit)
    })
    .await??;

    let banned_from_community = blocking(context.pool(), move |conn| {
      ModBanFromCommunityView::list(conn, community_id, mod_person_id, page, limit)
    })
    .await??;

    let added_to_community = blocking(context.pool(), move |conn| {
      ModAddCommunityView::list(conn, community_id, mod_person_id, page, limit)
    })
    .await??;

    // These arrays are only for the full modlog, when a community isn't given
    let (removed_communities, banned, added) = if data.community_id.is_none() {
      blocking(context.pool(), move |conn| {
        Ok((
          ModRemoveCommunityView::list(conn, mod_person_id, page, limit)?,
          ModBanView::list(conn, mod_person_id, page, limit)?,
          ModAddView::list(conn, mod_person_id, page, limit)?,
        )) as Result<_, LemmyError>
      })
      .await??
    } else {
      (Vec::new(), Vec::new(), Vec::new())
    };

    // Return the jwt
    Ok(GetModlogResponse {
      removed_posts,
      locked_posts,
      stickied_posts,
      removed_comments,
      removed_communities,
      banned_from_community,
      banned,
      added_to_community,
      added,
    })
  }
}

#[async_trait::async_trait(?Send)]
impl Perform for Search {
  type Response = SearchResponse;

  async fn perform(
    &self,
    context: &Data<LemmyContext>,
    _websocket_id: Option<ConnectionId>,
  ) -> Result<SearchResponse, LemmyError> {
    let data: &Search = &self;

    match search_by_apub_id(&data.q, context).await {
      Ok(r) => return Ok(r),
      Err(e) => debug!("Failed to resolve search query as activitypub ID: {}", e),
    }

    let local_user_view = get_local_user_view_from_jwt_opt(&data.auth, context.pool()).await?;

    let show_nsfw = user_show_nsfw(&local_user_view);
    let show_bot_accounts = user_show_bot_accounts(&local_user_view);
    let show_read_posts = user_show_read_posts(&local_user_view);

    let person_id = local_user_view.map(|u| u.person.id);

    let mut posts = Vec::new();
    let mut comments = Vec::new();
    let mut communities = Vec::new();
    let mut users = Vec::new();

    // TODO no clean / non-nsfw searching rn

    let q = data.q.to_owned();
    let page = data.page;
    let limit = data.limit;
    let sort: Option<SortType> = from_opt_str_to_opt_enum(&data.sort);
    let listing_type: Option<ListingType> = from_opt_str_to_opt_enum(&data.listing_type);
    let search_type: SearchType = from_opt_str_to_opt_enum(&data.type_).unwrap_or(SearchType::All);
    let community_id = data.community_id;
    let community_name = data.community_name.to_owned();
    let creator_id = data.creator_id;
    match search_type {
      SearchType::Posts => {
        posts = blocking(context.pool(), move |conn| {
          PostQueryBuilder::create(conn)
            .sort(sort)
            .show_nsfw(show_nsfw)
            .show_bot_accounts(show_bot_accounts)
<<<<<<< HEAD
            .show_read_posts(show_read_posts)
=======
            .listing_type(listing_type)
>>>>>>> df0a38e0
            .community_id(community_id)
            .community_name(community_name)
            .creator_id(creator_id)
            .my_person_id(person_id)
            .search_term(q)
            .page(page)
            .limit(limit)
            .list()
        })
        .await??;
      }
      SearchType::Comments => {
        comments = blocking(context.pool(), move |conn| {
          CommentQueryBuilder::create(&conn)
            .sort(sort)
            .listing_type(listing_type)
            .search_term(q)
            .show_bot_accounts(show_bot_accounts)
            .community_id(community_id)
            .community_name(community_name)
            .creator_id(creator_id)
            .my_person_id(person_id)
            .page(page)
            .limit(limit)
            .list()
        })
        .await??;
      }
      SearchType::Communities => {
        communities = blocking(context.pool(), move |conn| {
          CommunityQueryBuilder::create(conn)
            .sort(sort)
            .listing_type(listing_type)
            .search_term(q)
            .my_person_id(person_id)
            .page(page)
            .limit(limit)
            .list()
        })
        .await??;
      }
      SearchType::Users => {
        users = blocking(context.pool(), move |conn| {
          PersonQueryBuilder::create(conn)
            .sort(sort)
            .search_term(q)
            .page(page)
            .limit(limit)
            .list()
        })
        .await??;
      }
      SearchType::All => {
        // If the community or creator is included, dont search communities or users
        let community_or_creator_included =
          data.community_id.is_some() || data.community_name.is_some() || data.creator_id.is_some();

        posts = blocking(context.pool(), move |conn| {
          PostQueryBuilder::create(conn)
            .sort(sort)
            .show_nsfw(show_nsfw)
            .show_bot_accounts(show_bot_accounts)
<<<<<<< HEAD
            .show_read_posts(show_read_posts)
=======
            .listing_type(listing_type)
>>>>>>> df0a38e0
            .community_id(community_id)
            .community_name(community_name)
            .creator_id(creator_id)
            .my_person_id(person_id)
            .search_term(q)
            .page(page)
            .limit(limit)
            .list()
        })
        .await??;

        let q = data.q.to_owned();
        let community_name = data.community_name.to_owned();

        comments = blocking(context.pool(), move |conn| {
          CommentQueryBuilder::create(conn)
            .sort(sort)
            .listing_type(listing_type)
            .search_term(q)
            .show_bot_accounts(show_bot_accounts)
            .community_id(community_id)
            .community_name(community_name)
            .creator_id(creator_id)
            .my_person_id(person_id)
            .page(page)
            .limit(limit)
            .list()
        })
        .await??;

        let q = data.q.to_owned();

        communities = if community_or_creator_included {
          vec![]
        } else {
          blocking(context.pool(), move |conn| {
            CommunityQueryBuilder::create(conn)
              .sort(sort)
              .listing_type(listing_type)
              .search_term(q)
              .my_person_id(person_id)
              .page(page)
              .limit(limit)
              .list()
          })
          .await??
        };

        let q = data.q.to_owned();

        users = if community_or_creator_included {
          vec![]
        } else {
          blocking(context.pool(), move |conn| {
            PersonQueryBuilder::create(conn)
              .sort(sort)
              .search_term(q)
              .page(page)
              .limit(limit)
              .list()
          })
          .await??
        };
      }
      SearchType::Url => {
        posts = blocking(context.pool(), move |conn| {
          PostQueryBuilder::create(conn)
            .sort(sort)
            .show_nsfw(show_nsfw)
            .show_bot_accounts(show_bot_accounts)
<<<<<<< HEAD
            .show_read_posts(show_read_posts)
=======
            .listing_type(listing_type)
>>>>>>> df0a38e0
            .my_person_id(person_id)
            .community_id(community_id)
            .community_name(community_name)
            .creator_id(creator_id)
            .url_search(q)
            .page(page)
            .limit(limit)
            .list()
        })
        .await??;
      }
    };

    // Return the jwt
    Ok(SearchResponse {
      type_: search_type.to_string(),
      comments,
      posts,
      communities,
      users,
    })
  }
}

#[async_trait::async_trait(?Send)]
impl Perform for TransferSite {
  type Response = GetSiteResponse;

  async fn perform(
    &self,
    context: &Data<LemmyContext>,
    _websocket_id: Option<ConnectionId>,
  ) -> Result<GetSiteResponse, LemmyError> {
    let data: &TransferSite = &self;
    let local_user_view = get_local_user_view_from_jwt(&data.auth, context.pool()).await?;

    is_admin(&local_user_view)?;

    let read_site = blocking(context.pool(), move |conn| Site::read_simple(conn)).await??;

    // Make sure user is the creator
    if read_site.creator_id != local_user_view.person.id {
      return Err(ApiError::err("not_an_admin").into());
    }

    let new_creator_id = data.person_id;
    let transfer_site = move |conn: &'_ _| Site::transfer(conn, new_creator_id);
    if blocking(context.pool(), transfer_site).await?.is_err() {
      return Err(ApiError::err("couldnt_update_site").into());
    };

    // Mod tables
    let form = ModAddForm {
      mod_person_id: local_user_view.person.id,
      other_person_id: data.person_id,
      removed: Some(false),
    };

    blocking(context.pool(), move |conn| ModAdd::create(conn, &form)).await??;

    let site_view = blocking(context.pool(), move |conn| SiteView::read(conn)).await??;

    let mut admins = blocking(context.pool(), move |conn| PersonViewSafe::admins(conn)).await??;
    let creator_index = admins
      .iter()
      .position(|r| r.person.id == site_view.creator.id)
      .context(location_info!())?;
    let creator_person = admins.remove(creator_index);
    admins.insert(0, creator_person);

    let banned = blocking(context.pool(), move |conn| PersonViewSafe::banned(conn)).await??;
    let federated_instances = build_federated_instances(context.pool()).await?;

    let my_user = Some(get_local_user_settings_view_from_jwt(&data.auth, context.pool()).await?);

    Ok(GetSiteResponse {
      site_view: Some(site_view),
      admins,
      banned,
      online: 0,
      version: version::VERSION.to_string(),
      my_user,
      federated_instances,
    })
  }
}

#[async_trait::async_trait(?Send)]
impl Perform for GetSiteConfig {
  type Response = GetSiteConfigResponse;

  async fn perform(
    &self,
    context: &Data<LemmyContext>,
    _websocket_id: Option<ConnectionId>,
  ) -> Result<GetSiteConfigResponse, LemmyError> {
    let data: &GetSiteConfig = &self;
    let local_user_view = get_local_user_view_from_jwt(&data.auth, context.pool()).await?;

    // Only let admins read this
    is_admin(&local_user_view)?;

    let config_hjson = Settings::read_config_file()?;

    Ok(GetSiteConfigResponse { config_hjson })
  }
}

#[async_trait::async_trait(?Send)]
impl Perform for SaveSiteConfig {
  type Response = GetSiteConfigResponse;

  async fn perform(
    &self,
    context: &Data<LemmyContext>,
    _websocket_id: Option<ConnectionId>,
  ) -> Result<GetSiteConfigResponse, LemmyError> {
    let data: &SaveSiteConfig = &self;
    let local_user_view = get_local_user_view_from_jwt(&data.auth, context.pool()).await?;

    // Only let admins read this
    is_admin(&local_user_view)?;

    // Make sure docker doesn't have :ro at the end of the volume, so its not a read-only filesystem
    let config_hjson = Settings::save_config_file(&data.config_hjson)
      .map_err(|_| ApiError::err("couldnt_update_site"))?;

    Ok(GetSiteConfigResponse { config_hjson })
  }
}<|MERGE_RESOLUTION|>--- conflicted
+++ resolved
@@ -9,9 +9,6 @@
   get_local_user_view_from_jwt_opt,
   is_admin,
   site::*,
-  user_show_bot_accounts,
-  user_show_nsfw,
-  user_show_read_posts,
 };
 use lemmy_apub::fetcher::search::search_by_apub_id;
 use lemmy_db_queries::{
@@ -146,9 +143,13 @@
 
     let local_user_view = get_local_user_view_from_jwt_opt(&data.auth, context.pool()).await?;
 
-    let show_nsfw = user_show_nsfw(&local_user_view);
-    let show_bot_accounts = user_show_bot_accounts(&local_user_view);
-    let show_read_posts = user_show_read_posts(&local_user_view);
+    let show_nsfw = local_user_view.as_ref().map(|t| t.local_user.show_nsfw);
+    let show_bot_accounts = local_user_view
+      .as_ref()
+      .map(|t| t.local_user.show_bot_accounts);
+    let show_read_posts = local_user_view
+      .as_ref()
+      .map(|t| t.local_user.show_read_posts);
 
     let person_id = local_user_view.map(|u| u.person.id);
 
@@ -175,11 +176,8 @@
             .sort(sort)
             .show_nsfw(show_nsfw)
             .show_bot_accounts(show_bot_accounts)
-<<<<<<< HEAD
             .show_read_posts(show_read_posts)
-=======
-            .listing_type(listing_type)
->>>>>>> df0a38e0
+            .listing_type(listing_type)
             .community_id(community_id)
             .community_name(community_name)
             .creator_id(creator_id)
@@ -242,11 +240,8 @@
             .sort(sort)
             .show_nsfw(show_nsfw)
             .show_bot_accounts(show_bot_accounts)
-<<<<<<< HEAD
             .show_read_posts(show_read_posts)
-=======
-            .listing_type(listing_type)
->>>>>>> df0a38e0
+            .listing_type(listing_type)
             .community_id(community_id)
             .community_name(community_name)
             .creator_id(creator_id)
@@ -317,11 +312,8 @@
             .sort(sort)
             .show_nsfw(show_nsfw)
             .show_bot_accounts(show_bot_accounts)
-<<<<<<< HEAD
             .show_read_posts(show_read_posts)
-=======
-            .listing_type(listing_type)
->>>>>>> df0a38e0
+            .listing_type(listing_type)
             .my_person_id(person_id)
             .community_id(community_id)
             .community_name(community_name)
