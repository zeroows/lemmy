<<<<<<< HEAD
use crate::{
  aggregates::site_aggregates::SiteAggregates,
  schema::{site, site_aggregates, user_},
=======
use crate::ToSafe;
use diesel::{result::Error, *};
use lemmy_db_schema::{
  schema::{site, user_},
>>>>>>> bd06dd53
  source::{
    site::Site,
    user::{UserSafe, User_},
  },
};
use serde::Serialize;

#[derive(Debug, Serialize, Clone)]
pub struct SiteView {
  pub site: Site,
  pub creator: UserSafe,
  pub counts: SiteAggregates,
}

impl SiteView {
  pub fn read(conn: &PgConnection) -> Result<Self, Error> {
    let (site, creator, counts) = site::table
      .inner_join(user_::table)
      .inner_join(site_aggregates::table)
      .select((
        site::all_columns,
        User_::safe_columns_tuple(),
        site_aggregates::all_columns,
      ))
      .first::<(Site, UserSafe, SiteAggregates)>(conn)?;

    Ok(SiteView {
      site,
      creator,
      counts,
    })
  }
}<|MERGE_RESOLUTION|>--- conflicted
+++ resolved
@@ -1,13 +1,7 @@
-<<<<<<< HEAD
-use crate::{
-  aggregates::site_aggregates::SiteAggregates,
-  schema::{site, site_aggregates, user_},
-=======
-use crate::ToSafe;
+use crate::{aggregates::site_aggregates::SiteAggregates, ToSafe};
 use diesel::{result::Error, *};
 use lemmy_db_schema::{
-  schema::{site, user_},
->>>>>>> bd06dd53
+  schema::{site, site_aggregates, user_},
   source::{
     site::Site,
     user::{UserSafe, User_},
