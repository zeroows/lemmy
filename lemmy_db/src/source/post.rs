--- conflicted
+++ resolved
@@ -56,24 +56,9 @@
   fn is_post_creator(user_id: i32, post_creator_id: i32) -> bool;
 }
 
-<<<<<<< HEAD
-impl Post {
-  pub fn list_for_community(
-    conn: &PgConnection,
-    the_community_id: i32,
-  ) -> Result<Vec<Self>, Error> {
-    use crate::schema::post::dsl::*;
-=======
 impl Post_ for Post {
-  // TODO: this is a duplicate?
-  //fn read(conn: &PgConnection, post_id: i32) -> Result<Self, Error> {
-  //  use lemmy_db_schema::schema::post::dsl::*;
-  //  post.filter(id.eq(post_id)).first::<Self>(conn)
-  //}
-
   fn list_for_community(conn: &PgConnection, the_community_id: i32) -> Result<Vec<Self>, Error> {
     use lemmy_db_schema::schema::post::dsl::*;
->>>>>>> bd06dd53
     post
       .filter(community_id.eq(the_community_id))
       .then_order_by(published.desc())
